--- conflicted
+++ resolved
@@ -17,20 +17,6 @@
 logger = logging.getLogger(__name__)
 
 # What is the weather in NYC?
-<<<<<<< HEAD
-SYSTEM_PROMPT = """
-You are an AI assistant for Tool Calling.
-
-Before you help a user, you need to work with tools to interact with National weather service.
-
-When a user asks a question:
-1. Determine if you need to use a tool to answer
-2. If yes, execute immediatly the tool call with the correct parameters
-3. After receiving the tool results, provide a natural language response to the user based on those results
-4. Do NOT just return the raw tool output or tool calls
-"""
-=======
->>>>>>> a36b0060
 
 def load_llm():
     """
